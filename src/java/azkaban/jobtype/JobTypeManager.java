package azkaban.jobtype;

/*
 * Copyright 2012 LinkedIn, Inc
 * 
 * Licensed under the Apache License, Version 2.0 (the "License"); you may not
 * use this file except in compliance with the License. You may obtain a copy of
 * the License at
 * 
 * http://www.apache.org/licenses/LICENSE-2.0
 * 
 * Unless required by applicable law or agreed to in writing, software
 * distributed under the License is distributed on an "AS IS" BASIS, WITHOUT
 * WARRANTIES OR CONDITIONS OF ANY KIND, either express or implied. See the
 * License for the specific language governing permissions and limitations under
 * the License.
 */
import azkaban.jobExecutor.JavaProcessJob;
import azkaban.jobExecutor.Job;
import azkaban.jobExecutor.NoopJob;
import azkaban.jobExecutor.ProcessJob;
import azkaban.jobExecutor.PythonJob;
import azkaban.jobExecutor.RubyJob;
import azkaban.jobExecutor.ScriptJob;
import azkaban.utils.Props;
import azkaban.utils.PropsUtils;
import azkaban.utils.Utils;
import azkaban.jobExecutor.utils.InitErrorJob;
import azkaban.jobExecutor.utils.JobExecutionException;
import java.io.File;
import java.net.MalformedURLException;
import java.net.URL;
import java.net.URLClassLoader;
import java.util.ArrayList;
import java.util.HashMap;
import java.util.List;
import java.util.Map;

import org.apache.log4j.Logger;

public class JobTypeManager 
{
	
	private final String jobtypePluginDir;	// the dir for jobtype plugins
	private final ClassLoader parentLoader; 
	
	private static final String jobtypeConfFile = "plugin.properties"; // need jars.to.include property, will be loaded with user property
	private static final String jobtypeSysConfFile = "private.properties"; // not exposed to users
	private static final String commonConfFile = "types.properties";	// common properties for multiple plugins
	private static final String commonSysConfFile = "typesprivate.properties"; // common private properties for multiple plugins
	private static final Logger logger = Logger.getLogger(JobTypeManager.class);
	
	private Map<String, Class<? extends Job>> jobToClass;
	private Map<String, Props> jobtypeJobProps;
	private Map<String, Props> jobtypeSysProps;

	public JobTypeManager(String jobtypePluginDir, ClassLoader parentClassLoader)
	{
		this.jobtypePluginDir = jobtypePluginDir;
		this.parentLoader = parentClassLoader;
		
		jobToClass = new HashMap<String, Class<? extends Job>>();
		jobtypeJobProps = new HashMap<String, Props>();
		jobtypeSysProps = new HashMap<String, Props>();
		
		loadDefaultTypes();
		
		if(jobtypePluginDir != null) {
			logger.info("job type plugin directory set. Loading extra job types.");
			loadPluginJobTypes();
		}
		
	}

	private void loadDefaultTypes() throws JobTypeManagerException{
//		jobToClass.put("java", JavaJob.class);
		jobToClass.put("command", ProcessJob.class);
		jobToClass.put("javaprocess", JavaProcessJob.class);
//		jobToClass.put("pig", PigProcessJob.class);
		jobToClass.put("propertyPusher", NoopJob.class);
		jobToClass.put("python", PythonJob.class);
		jobToClass.put("ruby", RubyJob.class);
		jobToClass.put("script", ScriptJob.class);	
//		jobToClass.put("myjobtype", MyTestJobType.class);
		
	}

	// load Job Typs from dir
	private void loadPluginJobTypes() throws JobTypeManagerException
	{
		if(jobtypePluginDir == null || parentLoader == null) throw new JobTypeManagerException("JobTypeDir not set! JobTypeManager not properly initiated!");
		
		File jobPluginsDir = new File(jobtypePluginDir);
		if(!jobPluginsDir.isDirectory()) throw new JobTypeManagerException("Job type plugin dir " + jobtypePluginDir + " is not a directory!");
		if(!jobPluginsDir.canRead()) throw new JobTypeManagerException("Job type plugin dir " + jobtypePluginDir + " is not readable!");
		
		// look for global conf
		Props globalConf = null;
		Props globalSysConf = null;
		File confFile = findFilefromDir(jobPluginsDir, commonConfFile);
		File sysConfFile = findFilefromDir(jobPluginsDir, commonSysConfFile);
		try {
			if(confFile != null) {
				globalConf = new Props(null, confFile);
			}
			if(sysConfFile != null) {
				globalSysConf = new Props(null, sysConfFile);
			}
		}
		catch (Exception e) {
			throw new JobTypeManagerException("Failed to get global jobtype properties" + e.getCause());
		}
		
		for(File dir : jobPluginsDir.listFiles()) {
			if(dir.isDirectory() && dir.canRead()) {
				// get its conf file
				try {
					loadJobType(dir, globalConf, globalSysConf);
				}
				catch (Exception e) {
					throw new JobTypeManagerException(e);
				}
			}
		}

	}
	
	public static File findFilefromDir(File dir, String fn){
		if(dir.isDirectory()) {
			for(File f : dir.listFiles()) {
				if(f.getName().equals(fn)) {
					return f;
				}
			}
		}
		return null;
	}
	
	public void loadJobType(File dir, Props globalConf, Props globalSysConf) throws JobTypeManagerException{
		
		// look for common conf
		Props conf = null;
		Props sysConf = null;
		File confFile = findFilefromDir(dir, commonConfFile);
		File sysConfFile = findFilefromDir(dir, commonSysConfFile);
		
		try {
			if(confFile != null) {
				conf = new Props(globalConf, confFile);
			}
			else {
				conf = globalConf;
			}
			if(sysConfFile != null) {
				sysConf = new Props(globalSysConf, sysConfFile);
			}
			else {
				sysConf = globalSysConf;
			}
		}
		catch (Exception e) {
			throw new JobTypeManagerException("Failed to get common jobtype properties" + e.getCause());
		}
		
		// look for jobtypeConf.properties and load it 		
		for(File f: dir.listFiles()) {
			if(f.isFile() && f.getName().equals(jobtypeSysConfFile)) {
				loadJob(dir, f, conf, sysConf);
				return;
			}
		}

		// no hit, keep looking
		for(File f : dir.listFiles()) {
			if(f.isDirectory() && f.canRead())
				loadJobType(f, conf, sysConf);
		}
		
	}
	
	@SuppressWarnings("unchecked")
	private void loadJob(File dir, File jobConfFile, Props commonConf, Props commonSysConf) throws JobTypeManagerException{
		Props conf = null;
		Props sysConf = null;
		File confFile = findFilefromDir(dir, jobtypeConfFile);
		File sysConfFile = findFilefromDir(dir, jobtypeSysConfFile);
		
		try {
			if(confFile != null) {
				conf = new Props(commonConf, confFile);
				conf = PropsUtils.resolveProps(conf);
			}
			if(sysConfFile != null) {
				sysConf = new Props(commonSysConf, sysConfFile);
				sysConf = PropsUtils.resolveProps(sysConf);
			}
		}
		catch (Exception e) {
			throw new JobTypeManagerException("Failed to get jobtype properties", e);
		}
		
		// use directory name as job type name
		String jobtypeName = dir.getName();
		
		String jobtypeClass = sysConf.get("jobtype.class");
		
		logger.info("Loading jobtype " + jobtypeName );

		// sysconf says what jars/confs to load
		List<String> jobtypeClasspath = sysConf.getStringList("jobtype.classpath", null, ",");
		List<URL> resources = new ArrayList<URL>();		
		for(String s : jobtypeClasspath) {
			try {
				File path = new File(s);
				if(path.isDirectory()) {
					for(File f : path.listFiles()) {
						resources.add(f.toURI().toURL());
						logger.info("adding to classpath " + f);
					}
				}
				resources.add(path.toURI().toURL());
				logger.info("adding to classpath " + path);
			} catch (MalformedURLException e) {
				// TODO Auto-generated catch block
				throw new JobTypeManagerException(e);
			}
		}
		
		// each job type can have a different class loader
		ClassLoader jobTypeLoader = new URLClassLoader(resources.toArray(new URL[resources.size()]), parentLoader);
		
		Class<? extends Job> clazz = null;
		try {
			clazz = (Class<? extends Job>)jobTypeLoader.loadClass(jobtypeClass);
			jobToClass.put(jobtypeName, clazz);
		}
		catch (ClassNotFoundException e) {
			throw new JobTypeManagerException(e);
		}
		logger.info("Loaded jobtype " + jobtypeName + " " + jobtypeClass);
		
		if(conf != null) jobtypeJobProps.put(jobtypeName, conf);
		jobtypeSysProps.put(jobtypeName, sysConf);
		
	}
	
	public Job buildJobExecutor(String jobId, Props jobProps, Logger logger) throws JobTypeManagerException
	{

		Job job;
		try {
			String jobType = jobProps.getString("type");
			if (jobType == null || jobType.length() == 0) {
				/*throw an exception when job name is null or empty*/
				throw new JobExecutionException (
						String.format("The 'type' parameter for job[%s] is null or empty", jobProps, logger));
			}
			
			logger.info("Building " + jobType + " job executor. ");		
			Class<? extends Object> executorClass = jobToClass.get(jobType);

			if (executorClass == null) {
				throw new JobExecutionException(
						String.format("Could not construct job[%s] of type[%s].", jobProps, jobType));
			}
			
			Props sysConf = jobtypeSysProps.get(jobType);
			
			// THIS IS WRONG!!! We're just overriding values!
			Props jobConf = jobtypeJobProps.containsKey(jobType) ? new Props(jobProps, jobtypeJobProps.get(jobType)) : jobProps;
<<<<<<< HEAD
			if (sysConf != null) {
				sysConf = PropsUtils.resolveProps(sysConf);
			}
			else {
				sysConf = new Props();
			}
=======
			sysConf = sysConf == null ? new Props() : PropsUtils.resolveProps(sysConf);
>>>>>>> 63232b63
			jobConf = PropsUtils.resolveProps(jobConf);
			
//			logger.info("sysConf is " + sysConf);
//			logger.info("jobConf is " + jobConf);
			
			job = (Job)Utils.callConstructor(executorClass, jobId, sysConf, jobConf, logger);

		}
		catch (Exception e) {
			job = new InitErrorJob(jobId, e);
			//throw new JobTypeManagerException(e);
		}

		return job;
	}

	public void registerJobType(String typeName, Class<? extends Job> jobTypeClass) {
		jobToClass.put(typeName, jobTypeClass);
	}
}
<|MERGE_RESOLUTION|>--- conflicted
+++ resolved
@@ -268,16 +268,14 @@
 			
 			// THIS IS WRONG!!! We're just overriding values!
 			Props jobConf = jobtypeJobProps.containsKey(jobType) ? new Props(jobProps, jobtypeJobProps.get(jobType)) : jobProps;
-<<<<<<< HEAD
+
 			if (sysConf != null) {
 				sysConf = PropsUtils.resolveProps(sysConf);
 			}
 			else {
 				sysConf = new Props();
 			}
-=======
-			sysConf = sysConf == null ? new Props() : PropsUtils.resolveProps(sysConf);
->>>>>>> 63232b63
+
 			jobConf = PropsUtils.resolveProps(jobConf);
 			
 //			logger.info("sysConf is " + sysConf);
