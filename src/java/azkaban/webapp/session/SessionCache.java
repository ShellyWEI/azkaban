/*
 * Copyright 2012 LinkedIn Corp.
 * 
 * Licensed under the Apache License, Version 2.0 (the "License"); you may not
 * use this file except in compliance with the License. You may obtain a copy of
 * the License at
 * 
 * http://www.apache.org/licenses/LICENSE-2.0
 * 
 * Unless required by applicable law or agreed to in writing, software
 * distributed under the License is distributed on an "AS IS" BASIS, WITHOUT
 * WARRANTIES OR CONDITIONS OF ANY KIND, either express or implied. See the
 * License for the specific language governing permissions and limitations under
 * the License.
 */

package azkaban.webapp.session;

import azkaban.utils.Props;
import azkaban.utils.cache.Cache;
import azkaban.utils.cache.CacheManager;
import azkaban.utils.cache.Cache.EjectionPolicy;


/**
 * Cache for web session.
 * 
 * The following global azkaban properties can be used: max.num.sessions - used
 * to determine the number of live sessions that azkaban will handle. Default is
 * 10000 session.time.to.live -Number of seconds before session expires.
 * Default set to 1 days.
 */
public class SessionCache {
	private static final int MAX_NUM_SESSIONS = 10000;
<<<<<<< HEAD
	private static final long SESSION_TIME_TO_LIVE = 24*60*60*1000L;
=======
	private static final int SESSION_TIME_TO_LIVE = 86400000;
>>>>>>> 416a9b0f
//	private CacheManager manager = CacheManager.create();
	private Cache cache;

	/**
	 * Constructor taking global props.
	 * 
	 * @param props
	 */
	public SessionCache(Props props) {
		CacheManager manager = CacheManager.getInstance();
		
		cache = manager.createCache();
		cache.setEjectionPolicy(EjectionPolicy.LRU);
		cache.setMaxCacheSize(props.getInt("max.num.sessions", MAX_NUM_SESSIONS));
		cache.setExpiryTimeToLiveMs(props.getLong("session.time.to.live", SESSION_TIME_TO_LIVE));
	}

	/**
	 * Returns the cached session using the session id.
	 * 
	 * @param sessionId
	 * @return
	 */
	public Session getSession(String sessionId) {
		Session elem = cache.<Session>get(sessionId);

		return elem;
	}

	/**
	 * Adds a session to the cache. Accessible through the session ID.
	 * 
	 * @param id
	 * @param session
	 */
	public void addSession(Session session) {
		cache.put(session.getSessionId(), session);
	}

	/**
	 * Removes the session from the cache.
	 * 
	 * @param id
	 * @return
	 */
	public boolean removeSession(String id) {
		return cache.remove(id);
	}
}<|MERGE_RESOLUTION|>--- conflicted
+++ resolved
@@ -32,11 +32,8 @@
  */
 public class SessionCache {
 	private static final int MAX_NUM_SESSIONS = 10000;
-<<<<<<< HEAD
 	private static final long SESSION_TIME_TO_LIVE = 24*60*60*1000L;
-=======
-	private static final int SESSION_TIME_TO_LIVE = 86400000;
->>>>>>> 416a9b0f
+
 //	private CacheManager manager = CacheManager.create();
 	private Cache cache;
 
