--- conflicted
+++ resolved
@@ -16,11 +16,8 @@
 
 package azkaban.webapp.servlet;
 
-<<<<<<< HEAD
-=======
 import java.io.BufferedInputStream;
 import java.io.BufferedOutputStream;
->>>>>>> df6eb48a
 import java.io.File;
 import java.io.FileInputStream;
 import java.io.FileOutputStream;
@@ -49,11 +46,7 @@
 
 import azkaban.executor.ExecutableFlow;
 import azkaban.executor.ExecutionOptions;
-import azkaban.executor.ExecutorManager;
-<<<<<<< HEAD
 import azkaban.executor.ExecutorManagerAdapter;
-=======
->>>>>>> df6eb48a
 import azkaban.executor.ExecutorManagerException;
 import azkaban.flow.Flow;
 import azkaban.flow.Node;
@@ -64,24 +57,13 @@
 import azkaban.scheduler.ScheduleManager;
 import azkaban.scheduler.ScheduleManagerException;
 import azkaban.scheduler.ScheduleStatisticManager;
-<<<<<<< HEAD
 import azkaban.sla.SlaOption;
-=======
-import azkaban.sla.SLA;
-import azkaban.sla.SLA.SlaAction;
-import azkaban.sla.SLA.SlaRule;
-import azkaban.sla.SLA.SlaSetting;
-import azkaban.sla.SlaOptions;
->>>>>>> df6eb48a
 import azkaban.user.Permission;
 import azkaban.user.Permission.Type;
 import azkaban.user.User;
 import azkaban.utils.JSONUtils;
 import azkaban.utils.SplitterOutputStream;
-<<<<<<< HEAD
 import azkaban.utils.Utils;
-=======
->>>>>>> df6eb48a
 import azkaban.webapp.AzkabanWebServer;
 import azkaban.webapp.session.Session;
 
@@ -130,13 +112,6 @@
 			ajaxLoadHistory(req, resp, session.getUser());
 			ret = null;
 		}
-		else if(ajaxName.equals("loadFlow")) {
-			ajaxLoadFlows(req, ret, session.getUser());
-		}
-		else if(ajaxName.equals("loadHistory")) {
-			ajaxLoadHistory(req, resp, session.getUser());
-			ret = null;
-		}
 		else if(ajaxName.equals("scheduleFlow")) {
 			ajaxScheduleFlow(req, ret, session.getUser());
 		}
@@ -150,33 +125,18 @@
 		try {
 			
 			int scheduleId = getIntParam(req, "scheduleId");
-<<<<<<< HEAD
 			
 			Schedule sched = scheduleManager.getSchedule(scheduleId);
 			
-=======
-			
-			Schedule sched = scheduleManager.getSchedule(scheduleId);
-			
->>>>>>> df6eb48a
 			Project project = projectManager.getProject(sched.getProjectId());
 			if(!hasPermission(project, user, Permission.Type.SCHEDULE)) {
 				ret.put("error", "User " + user + " does not have permission to set SLA for this flow.");
 				return;
 			}
-<<<<<<< HEAD
 				
 			String emailStr = getParam(req, "slaEmails");
 			String[] emailSplit = emailStr.split("\\s*,\\s*|\\s*;\\s*|\\s+");
 			List<String> slaEmails = Arrays.asList(emailSplit);
-=======
-			
-			
-			SlaOptions slaOptions= new SlaOptions();
-			
-			String slaEmails = getParam(req, "slaEmails");
-			String[] emailSplit = slaEmails.split("\\s*,\\s*|\\s*;\\s*|\\s+");
->>>>>>> df6eb48a
 			
 			Map<String, String> settings = getParamGroup(req, "settings");
 			
@@ -291,11 +251,7 @@
 				return;
 			}
 			
-<<<<<<< HEAD
 			List<SlaOption> slaOptions = sched.getSlaOptions();
-=======
-			SlaOptions slaOptions = sched.getSlaOptions();
->>>>>>> df6eb48a
 			ExecutionOptions flowOptions = sched.getExecutionOptions();
 			
 			if(slaOptions != null && slaOptions.size() > 0) {
@@ -403,20 +359,6 @@
 		page.render();
 	}
 	
-	private void handleGetScheduleCalendar(HttpServletRequest req, HttpServletResponse resp,
-			Session session) throws ServletException, IOException{
-		
-		Page page = newPage(req, resp, session, "azkaban/webapp/servlet/velocity/scheduledflowcalendarpage.vm");
-		
-		List<Schedule> schedules = scheduleManager.getSchedules();
-		page.add("schedules", schedules);
-//		
-//		List<SLA> slas = slaManager.getSLAs();
-//		page.add("slas", slas);
-
-		page.render();
-	}
-	
 	@Override
 	protected void handlePost(HttpServletRequest req, HttpServletResponse resp, Session session) throws ServletException, IOException {
 		if (hasParam(req, "ajax")) {
@@ -445,7 +387,6 @@
 
 	private void ajaxLoadFlows(HttpServletRequest req, HashMap<String, Object> ret, User user) throws ServletException {
 		
-<<<<<<< HEAD
 		List<Schedule> schedules;
 		try {
 			schedules = scheduleManager.getSchedules();
@@ -453,9 +394,6 @@
 			// TODO Auto-generated catch block
 			throw new ServletException(e);
 		}
-=======
-		List<Schedule> schedules = scheduleManager.getSchedules();
->>>>>>> df6eb48a
 		// See if anything is scheduled
 		if (schedules.size() <= 0)
 			return;
@@ -464,7 +402,6 @@
 		ret.put("items", output);
 
 		for (Schedule schedule : schedules) {
-<<<<<<< HEAD
 			try {
 				writeScheduleData(output, schedule);
 			} catch (ScheduleManagerException e) {
@@ -475,13 +412,6 @@
 	}
 
 	private void writeScheduleData(List<HashMap<String, Object>> output, Schedule schedule) throws ScheduleManagerException {
-=======
-			writeScheduleData(output, schedule);
-		}
-	}
-
-	private void writeScheduleData(List<HashMap<String, Object>> output, Schedule schedule) {
->>>>>>> df6eb48a
 		Map<String, Object> stats = ScheduleStatisticManager.getStatistics(schedule.getScheduleId(), (AzkabanWebServer) getApplication());
 		HashMap<String, Object> data = new HashMap<String, Object>();
 		data.put("scheduleid", schedule.getScheduleId());
@@ -524,13 +454,9 @@
 		int loadAll = getIntParam(req, "loadAll");
 
 		// Cache file
-<<<<<<< HEAD
-		File cache = new File("cache/schedule-history/" + startTime + ".cache");
-=======
 		String cacheDir = getApplication().getServerProps().getString("cache.directory", "cache");
 		File cacheDirFile = new File(cacheDir, "schedule-history");
 		File cache = new File(cacheDirFile, startTime + ".cache");
->>>>>>> df6eb48a
 		cache.getParentFile().mkdirs();
 
 		if (useCache) {
@@ -541,13 +467,8 @@
 			}
 			if (cacheExists) {
 				// Send the cache instead
-<<<<<<< HEAD
-				InputStream cacheInput = new FileInputStream(cache);
-				Utils.copyStream(cacheInput, resp.getOutputStream());
-=======
 				InputStream cacheInput = new BufferedInputStream(new FileInputStream(cache));
 				IOUtils.copy(cacheInput, resp.getOutputStream());
->>>>>>> df6eb48a
 				// System.out.println("Using cache copy for " + start);
 				return;
 			}
@@ -557,20 +478,12 @@
 		List<ExecutableFlow> history = null;
 		try {
 			AzkabanWebServer server = (AzkabanWebServer) getApplication();
-<<<<<<< HEAD
 			ExecutorManagerAdapter executorManager = server.getExecutorManager();
 			history = executorManager.getExecutableFlows(null, null, null, 0, startTime, endTime, -1, -1);
 		} catch (ExecutorManagerException e) {
-			// Return empty should suffice
-		}
-=======
-			ExecutorManager executorManager = server.getExecutorManager();
-			history = executorManager.getExecutableFlows(null, null, null, 0, startTime, endTime, -1, -1);
-		} catch (ExecutorManagerException e) {
 			logger.error(e);
 		}
 		
->>>>>>> df6eb48a
 		HashMap<String, Object> ret = new HashMap<String, Object>();
 		List<HashMap<String, Object>> output = new ArrayList<HashMap<String, Object>>();
 		ret.put("items", output);
@@ -590,16 +503,6 @@
 		}
 		
 		//Create cache file
-<<<<<<< HEAD
-		File cacheTemp = new File("cache/schedule-history/" + startTime + ".tmp");
-		cacheTemp.createNewFile();
-		OutputStream cacheOutput = new FileOutputStream(cacheTemp);
-
-		// Write to both the cache file and web output
-		JSONUtils.toJSON(ret, new SplitterOutputStream(cacheOutput, resp.getOutputStream()), false);
-		// System.out.println("Writing cache file for " + start);
-		// JSONUtils.toJSON(ret, new JSONCompressorOutputStream(resp.getOutputStream()), false);
-=======
 		File cacheTemp = new File(cacheDirFile, startTime + ".tmp");
 		cacheTemp.createNewFile();
 		OutputStream cacheOutput = new BufferedOutputStream(new FileOutputStream(cacheTemp));
@@ -607,7 +510,6 @@
 		// Write to both the cache file and web output
 		JSONUtils.toJSON(ret, outputStream, false);
 		cacheOutput.close();
->>>>>>> df6eb48a
 		
 		//Move cache file
 		synchronized (this) {
@@ -637,7 +539,6 @@
 
 	private void ajaxRemoveSched(HttpServletRequest req, Map<String, Object> ret, User user) throws ServletException{
 		int scheduleId = getIntParam(req, "scheduleId");
-<<<<<<< HEAD
 		Schedule sched;
 		try {
 			sched = scheduleManager.getSchedule(scheduleId);
@@ -645,9 +546,6 @@
 			// TODO Auto-generated catch block
 			throw new ServletException(e);
 		}
-=======
-		Schedule sched = scheduleManager.getSchedule(scheduleId);
->>>>>>> df6eb48a
 		if(sched == null) {
 			ret.put("message", "Schedule with ID " + scheduleId + " does not exist");
 			ret.put("status", "error");
@@ -732,12 +630,8 @@
 		catch (Exception e) {
 			ret.put("error", e.getMessage());
 		}
-<<<<<<< HEAD
 		
 		List<SlaOption> slaOptions = null;
-=======
-		SlaOptions slaOptions = null;
->>>>>>> df6eb48a
 		
 		Schedule schedule = scheduleManager.scheduleFlow(-1, projectId, projectName, flowName, "ready", firstSchedTime.getMillis(), firstSchedTime.getZone(), thePeriod, DateTime.now().getMillis(), firstSchedTime.getMillis(), firstSchedTime.getMillis(), user.getUserId(), flowOptions, slaOptions);
 		logger.info("User '" + user.getUserId() + "' has scheduled " + "[" + projectName + flowName +  " (" + projectId +")" + "].");
