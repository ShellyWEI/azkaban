--- conflicted
+++ resolved
@@ -27,13 +27,10 @@
 	private String email = "";
 	private Set<String> roles = new HashSet<String>();
 	private Set<String> groups = new HashSet<String>();
-<<<<<<< HEAD
 	private UserPermissions userPermissions;
 
-=======
 	private HashMap<String,String> properties = new HashMap<String,String>();
 	
->>>>>>> 416a9b0f
 	public User(String userid) {
 		this.userid = userid;
 	}
@@ -92,15 +89,11 @@
 	public boolean hasRole(String role) {
 		return roles.contains(role);
 	}
-<<<<<<< HEAD
-
-=======
 	
 	public String getProperty(String name) {
 		return properties.get(name);
 	}
-	
->>>>>>> 416a9b0f
+
 	public String toString() {
 		String groupStr = "[";
 		for (String group: groups) {
