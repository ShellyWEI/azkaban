--- conflicted
+++ resolved
@@ -86,6 +86,13 @@
 	private long lastCleanerThreadCheckTime = -1;
 	private long executionDirRetention = 1*24*60*60*1000;
 	
+	// We want to limit the log sizes to about 20 megs
+	private String jobLogChunkSize = "5MB";
+	private int jobLogNumFiles = 4;
+	
+	// If true, jobs will validate proxy user against a list of valid proxy users.
+	private boolean validateProxyUser = false;
+	
 	private Object executionDirDeletionSync = new Object();
 		
 	public FlowRunnerManager(Props props, ExecutorLoader executorLoader, ProjectLoader projectLoader, ClassLoader parentClassLoader) throws IOException {
@@ -113,6 +120,11 @@
 		
 		this.executorLoader = executorLoader;
 		this.projectLoader = projectLoader;
+		
+		this.jobLogChunkSize = azkabanProps.getString("job.log.chunk.size", "5MB");
+		this.jobLogNumFiles = azkabanProps.getInt("job.log.backup.index", 4);
+		
+		this.validateProxyUser = azkabanProps.getBoolean("proxy.user.lock.down", false);
 		
 		submitterThread = new SubmitterThread(flowQueue);
 		submitterThread.start();
@@ -355,7 +367,6 @@
 		setupFlow(flow);
 		
 		// Setup flow runner
-<<<<<<< HEAD
 		FlowWatcher watcher = null;
 		if (flow.getPipelineExecutionId() != null) {
 			Integer pipelineExecId = flow.getPipelineExecutionId();
@@ -368,11 +379,11 @@
 				watcher = new RemoteFlowWatcher(pipelineExecId, executorLoader);
 			}
 		}
-		
-		FlowRunner runner = new FlowRunner(flow, watcher, executorLoader, projectLoader, jobtypeManager);
-=======
-		FlowRunner runner = new FlowRunner(azkabanProps, flow, executorLoader, projectLoader, jobtypeManager);
->>>>>>> 8f0de0bc
+
+		FlowRunner runner = new FlowRunner(flow, executorLoader, projectLoader, jobtypeManager);
+		runner.setFlowWatcher(watcher);
+		runner.setJobLogSettings(jobLogChunkSize, jobLogNumFiles);
+		runner.setValidateProxyUser(validateProxyUser);
 		runner.setGlobalProps(globalProps);
 		runner.addListener(this);
 		
