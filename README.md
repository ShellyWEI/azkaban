<<<<<<< HEAD
# Azkaban2

For all Azkaban Plugins documentation, please go to
=======
## Azkaban2

For Azkaban documentation, please go to
>>>>>>> 4f9f2d52
[Azkaban Project Site](http://azkaban.github.io/azkaban2/)
There is a google groups: [Azkaban Group](https://groups.google.com/forum/?fromgroups#!forum/azkaban-dev)<|MERGE_RESOLUTION|>--- conflicted
+++ resolved
@@ -1,11 +1,5 @@
-<<<<<<< HEAD
-# Azkaban2
-
-For all Azkaban Plugins documentation, please go to
-=======
 ## Azkaban2
 
 For Azkaban documentation, please go to
->>>>>>> 4f9f2d52
 [Azkaban Project Site](http://azkaban.github.io/azkaban2/)
 There is a google groups: [Azkaban Group](https://groups.google.com/forum/?fromgroups#!forum/azkaban-dev)