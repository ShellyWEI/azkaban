--- conflicted
+++ resolved
@@ -538,19 +538,17 @@
             "memory.limit";
     public static final String KUBERNETES_FLOW_CONTAINER_MEMORY_REQUEST =
         KUBERNETES_FLOW_CONTAINER_PREFIX + "memory.request";
-<<<<<<< HEAD
-    public static final String KUBERNETES_INIT_MOUNT_PATH_FOR_JOBTYPES =
-        KUBERNETES_FLOW_CONTAINER_PREFIX + "init.jobtypes.mount.path";
-    public static final String KUBERNETES_MOUNT_PATH_FOR_JOBTYPES =
-        KUBERNETES_FLOW_CONTAINER_PREFIX + "jobtypes.mount.path";
-=======
     public static final String KUBERNETES_FLOW_CONTAINER_SECRET_NAME =
         KUBERNETES_FLOW_CONTAINER_PREFIX + "secret.name";
     public static final String KUBERNETES_FLOW_CONTAINER_SECRET_VOLUME =
         KUBERNETES_FLOW_CONTAINER_PREFIX + "secret.volume";
     public static final String KUBERNETES_FLOW_CONTAINER_SECRET_MOUNTPATH =
         KUBERNETES_FLOW_CONTAINER_PREFIX + "secret.mountpath";
->>>>>>> ce35c92f
+
+    public static final String KUBERNETES_INIT_MOUNT_PATH_FOR_JOBTYPES =
+        KUBERNETES_FLOW_CONTAINER_PREFIX + "init.jobtypes.mount.path";
+    public static final String KUBERNETES_MOUNT_PATH_FOR_JOBTYPES =
+        KUBERNETES_FLOW_CONTAINER_PREFIX + "jobtypes.mount.path";
 
     // Kubernetes service related properties
     public static final String KUBERNETES_SERVICE_PREFIX = AZKABAN_KUBERNETES_PREFIX + "service.";
