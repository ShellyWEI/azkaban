--- conflicted
+++ resolved
@@ -82,7 +82,6 @@
   public static final String DEFAULT_MEMORY_REQUEST = "2Gi";
   public static final String MAPPING = "Mapping";
   public static final String SERVICE_API_VERSION_2 = "ambassador/v2";
-<<<<<<< HEAD
   public static final String DEFAULT_INIT_MOUNT_PATH_PREFIX_FOR_JOBTYPES = "/data/jobtypes";
   public static final String DEFAULT_APP_MOUNT_PATH_PREFIX_FOR_JOBTYPES =
       "/export/apps/azkaban/azkaban-exec-server/current/plugins/jobtypes";
@@ -92,11 +91,10 @@
   public static final String DEFAULT_NSCD_SOCKET_HOST_PATH = "/var/run/nscd/socket";
   public static final String HOST_PATH_TYPE = "Socket";
   public static final String DEFAULT_NSCD_SOCKET_VOLUME_MOUNT_PATH = "/var/run/nscd/socket";
-=======
   public static final String DEFAULT_SECRET_NAME = "azkaban-private-properties";
   public static final String DEFAULT_SECRET_VOLUME = DEFAULT_SECRET_NAME;
   public static final String DEFAULT_SECRET_MOUNTPATH = "/var/azkaban/private/conf";
->>>>>>> ce35c92f
+
 
   private final String namespace;
   private final ApiClient client;
@@ -113,7 +111,6 @@
   private final String memoryRequest;
   private final int servicePort;
   private final long serviceTimeout;
-<<<<<<< HEAD
   private final String nscdSocketHostPath;
   private final String nscdSocketVolumeMountPath;
   private final VersionSetLoader versionSetLoader;
@@ -121,12 +118,10 @@
   private final String initMountPathPrefixForJobtypes;
   private final String appMountPathPrefixForJobtypes;
   private static final Set<String> INCLUDED_JOB_TYPES = new TreeSet<>(String.CASE_INSENSITIVE_ORDER);
-=======
   private final String secretName;
   private final String secretVolume;
   private final String secretMountpath;
 
->>>>>>> ce35c92f
 
   private static final Logger logger = LoggerFactory
       .getLogger(KubernetesContainerizedImpl.class);
@@ -174,7 +169,6 @@
         this.azkProps
             .getLong(ContainerizedDispatchManagerProperties.KUBERNETES_SERVICE_CREATION_TIMEOUT_MS,
                 60000);
-<<<<<<< HEAD
     this.initMountPathPrefixForJobtypes =
         this.azkProps
             .getString(ContainerizedDispatchManagerProperties.KUBERNETES_INIT_MOUNT_PATH_FOR_JOBTYPES,
@@ -191,7 +185,6 @@
         this.azkProps.getString(
             ContainerizedDispatchManagerProperties.KUBERNETES_POD_NSCD_SOCKET_VOLUME_MOUNT_PATH,
             DEFAULT_NSCD_SOCKET_VOLUME_MOUNT_PATH);
-=======
     this.secretName = this.azkProps
         .getString(ContainerizedDispatchManagerProperties.KUBERNETES_FLOW_CONTAINER_SECRET_NAME,
             DEFAULT_SECRET_NAME);
@@ -201,7 +194,7 @@
     this.secretMountpath = this.azkProps
         .getString(ContainerizedDispatchManagerProperties.KUBERNETES_FLOW_CONTAINER_SECRET_MOUNTPATH,
             DEFAULT_SECRET_MOUNTPATH);
->>>>>>> ce35c92f
+
 
     try {
       // Path to the configuration file for Kubernetes which contains information about
@@ -444,6 +437,8 @@
     // Create init container yaml file for each jobType
     addInitContainerForAllJobTypes(executionId, jobTypes, v1SpecBuilder, versionSet);
 
+    // Add volume with secrets mounted
+    addSecretVolume(v1SpecBuilder);
     return v1SpecBuilder.build();
   }
 
@@ -514,7 +509,6 @@
     if (flowParam != null && !flowParam.isEmpty()) {
       logger.info("ExecId: {}, Flow Parameters are: {}", executionId, flowParam);
     }
-<<<<<<< HEAD
     // Create all image types by adding azkaban base image, azkaban config and all job types for
     // the flow.
     final Set<String> allImageTypes = new TreeSet<>();
@@ -527,42 +521,6 @@
     final V1Pod pod = createPodFromSpec(executionId, podSpec);
     String podSpecYaml = Yaml.dump(pod).trim();
     logger.debug("ExecId: {}, Pod spec is {}", executionId, podSpecYaml);
-=======
-
-    // TODO: Populating version set -> What is there in database on top of that what is passed in
-    //   flow parameters (Read it from cache. Write to both for db and cache in case of change)
-    // TODO: Below mentioned flow container image and conf version should come from database.
-    final String azkabanBaseImageVersion = getAzkabanBaseImageVersion();
-    final String azkabanConfigVersion = getAzkabanConfigVersion();
-
-    final AzKubernetesV1SpecBuilder v1SpecBuilder = new AzKubernetesV1SpecBuilder(this.clusterName,
-        Optional.empty())
-        .addFlowContainer(this.flowContainerName, azkabanBaseImageVersion,
-            ImagePullPolicy.IF_NOT_PRESENT,
-            azkabanConfigVersion)
-        .withResources(this.cpuLimit, this.cpuRequest, this.memoryLimit, this.memoryRequest);
-
-    // Create init container yaml file for each jobType
-    addInitContainerForAllJobTypes(executionId, jobTypes, v1SpecBuilder);
-
-    // Add volume with secrets mounted
-    addSecretVolume(v1SpecBuilder);
-
-    final V1PodSpec podSpec = v1SpecBuilder.build();
-
-    final ImmutableMap<String, String> labels = getLabelsForPod();
-    final ImmutableMap<String, String> annotations = getAnnotationsForPod();
-
-    final V1Pod pod = new AzKubernetesV1PodBuilder(getPodName(executionId), this.namespace, podSpec)
-        .withPodLabels(labels)
-        .withPodAnnotations(annotations)
-        .build();
-
-    final String createdPodSpec = Yaml.dump(pod).trim();
-    logger.debug("Pod spec for execution id {} is {}", executionId, createdPodSpec);
-    // TODO: Call the API to create version set for this execution if it does not exist. Make
-    //  sure to pass tree map to maintain order so that md5 won't change.
->>>>>>> ce35c92f
 
     // TODO: Add version set number and json in flow life cycle event so users can use this
     //   information
