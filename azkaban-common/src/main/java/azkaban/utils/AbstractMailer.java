--- conflicted
+++ resolved
@@ -47,11 +47,11 @@
 
     this.mailSender = props.getString("mail.sender", "");
     this.usesAuth = props.getBoolean("mail.useAuth", true);
-    
+
     this.clientHostname = props.get("server.hostname");
     this.clientPort = props.getInt("server.port");
     this.usesSSL = props.getBoolean("server.useSSL");
-    
+
     if (usesSSL) {
       referenceURL =
           "https://" + clientHostname
@@ -103,7 +103,6 @@
   public String getMailSender() {
     return mailSender;
   }
-<<<<<<< HEAD
 
   /**
    * Attachment maximum size in bytes
@@ -112,10 +111,9 @@
    */
   public long getAttachmentMaxSize() {
     return attachmentMazSizeInByte;
-=======
-  
-  public boolean hasMailAuth(){
-      return usesAuth;
->>>>>>> eed6b339
+  }
+
+  public boolean hasMailAuth() {
+    return usesAuth;
   }
 }